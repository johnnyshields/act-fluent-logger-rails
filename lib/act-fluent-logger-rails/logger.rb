# -*- coding: utf-8 -*-
require 'fluent-logger'
require 'active_support/core_ext'
require 'uri'
require 'cgi'

module ActFluentLoggerRails

  module Logger

    # Severity label for logging. (max 5 char)
    SEV_LABEL = %w(DEBUG INFO WARN ERROR FATAL ANY)

<<<<<<< HEAD
    def self.new(config_file: Rails.root.join('config', 'fluent-logger.yml'), log_tags: {})
      Rails.application.config.log_tags = [ ->(request) { request } ] unless log_tags.empty?
      fluent_config = if ENV['FLUENTD_URL']
                        self.parse_url(ENV['FLUENTD_URL'])
                      else
                        YAML.load(ERB.new(config_file.read).result)[Rails.env]
                      end
      settings = {
        tag:  fluent_config['tag'],
        host: fluent_config['fluent_host'],
        port: fluent_config['fluent_port'],
        messages_type: fluent_config['messages_type'],
        severity_key: fluent_config['severity_key'],
      }
=======
    def self.new(config_file: Rails.root.join("config", "fluent-logger.yml"),
                 log_tags: {},
                 settings: {},
                 flush_immediately: false)
      Rails.application.config.log_tags = [ ->(request) { request } ] unless log_tags.empty?
      if (0 == settings.length)
        fluent_config = if ENV["FLUENTD_URL"]
                          self.parse_url(ENV["FLUENTD_URL"])
                        else
                          YAML.load(ERB.new(config_file.read).result)[Rails.env]
                        end
        settings = {
          tag:  fluent_config['tag'],
          host: fluent_config['fluent_host'],
          port: fluent_config['fluent_port'],
          messages_type: fluent_config['messages_type'],
        }
      end

      settings[:flush_immediately] ||= flush_immediately

>>>>>>> ecca81fb
      level = SEV_LABEL.index(Rails.application.config.log_level.to_s.upcase)
      logger = ActFluentLoggerRails::FluentLogger.new(settings, level, log_tags)
      logger = ActiveSupport::TaggedLogging.new(logger)
      logger.extend self
    end

    def self.parse_url(fluentd_url)
      uri = URI.parse fluentd_url
      params = CGI.parse uri.query

      {
        fluent_host: uri.host,
        fluent_port: uri.port,
        tag: uri.path[1..-1],
        messages_type: params['messages_type'].try(:first),
        severity_key: params['severity_key'].try(:first),
      }.stringify_keys
    end

    def tagged(*tags)
      @request = tags[0][0]
      yield self
    ensure
      flush
    end
  end

  class FluentLogger < ActiveSupport::Logger
    def initialize(options, level, log_tags)
      self.level = level
      port    = options[:port]
      host    = options[:host]
      @messages_type = (options[:messages_type] || :array).to_sym
      @tag = options[:tag]
<<<<<<< HEAD
      @severity_key = (options[:severity_key] || :severity).to_sym
=======
      @flush_immediately = options[:flush_immediately]
>>>>>>> ecca81fb
      @fluent_logger = ::Fluent::Logger::FluentLogger.new(nil, host: host, port: port)
      @severity = 0
      @messages = []
      @log_tags = log_tags
      @map = {}
    end

    def add(severity, message = nil, progname = nil, &block)
      return true if severity < level
      message = (block_given? ? block.call : progname) if message.blank?
      return true if message.blank?
      add_message(severity, message)
      true
    end

    def add_message(severity, message)
      @severity = severity if @severity < severity

      message =
        case message
        when ::String
          message
        when ::Exception
          "#{ message.message } (#{ message.class })\n" <<
            (message.backtrace || []).join("\n")
        else
          message.inspect
        end

      if message.encoding == Encoding::UTF_8
        @messages << message
      else
        @messages << message.dup.force_encoding(Encoding::UTF_8)
      end

      flush if @flush_immediately
    end

    def [](key)
      @map[key]
    end

    def []=(key, value)
      @map[key] = value
    end

    def flush
      return if @messages.empty?
      messages = if @messages_type == :string
                   @messages.join("\n")
                 else
                   @messages
                 end
      @map[:messages] = messages
      @map[@severity_key] = format_severity(@severity)
      @log_tags.each do |k, v|
        @map[k] = case v
                  when Proc
                    v.call(@request)
                  when Symbol
                    @request.send(v)
                  else
                    v
                  end rescue :error
      end
      @fluent_logger.post(@tag, @map)
      @severity = 0
      @messages.clear
      @map.clear
    end

    def close
      @fluent_logger.close
    end

    def level
      @level
    end

    def level=(l)
      @level = l
    end

    def format_severity(severity)
      ActFluentLoggerRails::Logger::SEV_LABEL[severity] || 'ANY'
    end
  end
end<|MERGE_RESOLUTION|>--- conflicted
+++ resolved
@@ -11,22 +11,6 @@
     # Severity label for logging. (max 5 char)
     SEV_LABEL = %w(DEBUG INFO WARN ERROR FATAL ANY)
 
-<<<<<<< HEAD
-    def self.new(config_file: Rails.root.join('config', 'fluent-logger.yml'), log_tags: {})
-      Rails.application.config.log_tags = [ ->(request) { request } ] unless log_tags.empty?
-      fluent_config = if ENV['FLUENTD_URL']
-                        self.parse_url(ENV['FLUENTD_URL'])
-                      else
-                        YAML.load(ERB.new(config_file.read).result)[Rails.env]
-                      end
-      settings = {
-        tag:  fluent_config['tag'],
-        host: fluent_config['fluent_host'],
-        port: fluent_config['fluent_port'],
-        messages_type: fluent_config['messages_type'],
-        severity_key: fluent_config['severity_key'],
-      }
-=======
     def self.new(config_file: Rails.root.join("config", "fluent-logger.yml"),
                  log_tags: {},
                  settings: {},
@@ -43,12 +27,12 @@
           host: fluent_config['fluent_host'],
           port: fluent_config['fluent_port'],
           messages_type: fluent_config['messages_type'],
+          severity_key: fluent_config['severity_key'],
         }
       end
 
       settings[:flush_immediately] ||= flush_immediately
 
->>>>>>> ecca81fb
       level = SEV_LABEL.index(Rails.application.config.log_level.to_s.upcase)
       logger = ActFluentLoggerRails::FluentLogger.new(settings, level, log_tags)
       logger = ActiveSupport::TaggedLogging.new(logger)
@@ -83,11 +67,8 @@
       host    = options[:host]
       @messages_type = (options[:messages_type] || :array).to_sym
       @tag = options[:tag]
-<<<<<<< HEAD
       @severity_key = (options[:severity_key] || :severity).to_sym
-=======
       @flush_immediately = options[:flush_immediately]
->>>>>>> ecca81fb
       @fluent_logger = ::Fluent::Logger::FluentLogger.new(nil, host: host, port: port)
       @severity = 0
       @messages = []
